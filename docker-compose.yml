--- conflicted
+++ resolved
@@ -12,11 +12,7 @@
     volumes:
       - /mnt/mantle_data/nzcvm_webapp/nzcvm_data:/usr/local/lib/python3.12/site-packages/velocity_modelling/data
       # For local development, uncomment the line below to mount the local
-<<<<<<< HEAD
-      #- /home/arr65/src/velocity_modelling/velocity_modelling/data:/usr/local/lib/python3.12/site-packages/velocity_modelling/data
-=======
       # - /home/arr65/src/velocity_modelling/velocity_modelling/data:/usr/local/lib/python3.12/site-packages/velocity_modelling/data
->>>>>>> 66589da3
       # For local Python code development, uncomment the line below:
       #- ./docker/nzcvm_webapp_backend:/app
       # Automatically restart the container if it stops.
@@ -37,22 +33,12 @@
       - "8888:80" # Map host port 8888 to container port 80 (Nginx)
     depends_on:
       - nzcvm_webapp_backend
-<<<<<<< HEAD
-      # For local Javascript code development, uncomment the line below:
-      #volumes:
-      #- ./js:/usr/share/nginx/html/js
-      #- ./css:/usr/share/nginx/html/css # Optional: if you also want to mount CSS
-      #- ./index.html:/usr/share/nginx/html/index.html # Optional: if you also want to mount index.html
-      # Automatically restart the container if it stops.
-
-=======
     # For local Javascript code development, uncomment the line below:
     #volumes:
     #  - ./js:/usr/share/nginx/html/js
     #  - ./css:/usr/share/nginx/html/css # Optional: if you also want to mount CSS
     #  - ./index.html:/usr/share/nginx/html/index.html # Optional: if you also want to mount index.html
     # Automatically restart the container if it stops.
->>>>>>> 66589da3
     restart: always
 
     # Connect this service to the custom bridge network.
