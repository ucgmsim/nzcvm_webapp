# Starts the [Unit] section, which contains metadata and defines relationships with other services.
[Unit]

# Provides a short description of the service
Description=NZCVM Webapp Service

# Starts the [Service] section, which controls how the service process executes and behaves.
[Service]

# Run the service as the nzcvm_webapp user.
User=nzcvm_webapp

# Set the Docker socket to use for the nzcvm_webapp user where 1009 is the 
# User ID (UID) given by `id -u` when run as the nzcvm_webapp user.
Environment="DOCKER_HOST=unix:///run/user/1009/docker.sock"

# Add Type and RemainAfterExit for docker compose detached mode
# Type=oneshot: Indicates that the ExecStart command runs once and exits.
# RemainAfterExit=yes: Keeps the service unit considered 'active' even after the ExecStart process exits.
# This combination is needed for services that start background tasks, like 'docker compose up -d'.
Type=oneshot
RemainAfterExit=yes

# Sets the start timeout to 0 seconds, meaning systemd will wait indefinitely for the service to start.
TimeoutStartSec=0

# ExecStartPre commands are run before starting the service.
# Get the latest version of docker-compose.yml from the repo.
# Run a shell script inline. If the /mnt/mantle_data/nzcvm_webapp/repo dir doesn’t exist, clone; otherwise, pull
ExecStartPre=/usr/bin/bash -c '\
  if [ ! -d /mnt/mantle_data/nzcvm_webapp/repo ]; then \
<<<<<<< HEAD
    git clone --branch feat-get-models-from-repo --single-branch https://github.com/ucgmsim/nzcvm_webapp.git /mnt/mantle_data/nzcvm_webapp/repo; \
  else \
    cd /mnt/mantle_data/nzcvm_webapp/repo && git fetch --all && git reset --hard origin/feat-get-models-from-repo; \
=======
    git clone --branch fixing-introduced-bugs1 --single-branch https://github.com/ucgmsim/nzcvm_webapp.git /mnt/mantle_data/nzcvm_webapp/repo; \
  else \
    cd /mnt/mantle_data/nzcvm_webapp/repo && git fetch --all && git reset --hard origin/fixing-introduced-bugs1; \
>>>>>>> 66589da3
  fi'

# Use instructions in docker-compose.yml to pull the latest Docker container images 
ExecStartPre=docker compose -f /mnt/mantle_data/nzcvm_webapp/repo/docker-compose.yml pull

# Use instructions in docker-compose.yml to start the containers
ExecStart=docker compose -f /mnt/mantle_data/nzcvm_webapp/repo/docker-compose.yml up -d

# Stops the Docker containers gracefully when the service is stopped.
ExecStop=docker compose -f /mnt/mantle_data/nzcvm_webapp/repo/docker-compose.yml down

# Starts the [Install] section, which defines how the service integrates with the system boot process.
[Install]

# Specifies that the service should be started when the default system target (usually multi-user mode) is reached.
WantedBy=default.target<|MERGE_RESOLUTION|>--- conflicted
+++ resolved
@@ -29,15 +29,9 @@
 # Run a shell script inline. If the /mnt/mantle_data/nzcvm_webapp/repo dir doesn’t exist, clone; otherwise, pull
 ExecStartPre=/usr/bin/bash -c '\
   if [ ! -d /mnt/mantle_data/nzcvm_webapp/repo ]; then \
-<<<<<<< HEAD
-    git clone --branch feat-get-models-from-repo --single-branch https://github.com/ucgmsim/nzcvm_webapp.git /mnt/mantle_data/nzcvm_webapp/repo; \
-  else \
-    cd /mnt/mantle_data/nzcvm_webapp/repo && git fetch --all && git reset --hard origin/feat-get-models-from-repo; \
-=======
     git clone --branch fixing-introduced-bugs1 --single-branch https://github.com/ucgmsim/nzcvm_webapp.git /mnt/mantle_data/nzcvm_webapp/repo; \
   else \
     cd /mnt/mantle_data/nzcvm_webapp/repo && git fetch --all && git reset --hard origin/fixing-introduced-bugs1; \
->>>>>>> 66589da3
   fi'
 
 # Use instructions in docker-compose.yml to pull the latest Docker container images 
